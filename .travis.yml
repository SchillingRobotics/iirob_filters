--- conflicted
+++ resolved
@@ -11,13 +11,7 @@
   global:
     - UPSTREAM_WORKSPACE=file
   matrix:
-<<<<<<< HEAD
-    - USE_DEB=true  ROS_DISTRO="indigo" ROS_REPOSITORY_PATH=http://packages.ros.org/ros/ubuntu
-    - USE_DEB=true  ROS_DISTRO="kinetic"   ROS_REPOSITORY_PATH=http://packages.ros.org/ros/ubuntu
-=======
-    - ROS_DISTRO="indigo" ROS_REPOSITORY_PATH=http://packages.ros.org/ros/ubuntu
-    #- ROS_DISTRO="indigo" ROS_REPOSITORY_PATH=http://packages.ros.org/ros-shadow-fixed/ubuntu
->>>>>>> 41f0918f
+    - ROS_DISTRO="kinetic" ROS_REPOSITORY_PATH=http://packages.ros.org/ros/ubuntu
 install:
   - git clone https://github.com/ros-industrial/industrial_ci.git .ci_config
 script:
